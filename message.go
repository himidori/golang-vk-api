--- conflicted
+++ resolved
@@ -218,11 +218,7 @@
 		params.Add("domain", user.(string))
 	}
 
-<<<<<<< HEAD
-	resp, err := client.makeRequest("messages.send", params)
-=======
-	_, err := client.MakeRequest("messages.send", params)
->>>>>>> ab3294cf
+	resp, err := client.MakeRequest("messages.send", params)
 	if err != nil {
 		return resp, err
 	}
